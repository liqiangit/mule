/*
 * Copyright (c) MuleSoft, Inc.  All rights reserved.  http://www.mulesoft.com
 * The software in this package is published under the terms of the CPAL v1.0
 * license, a copy of which has been included with this distribution in the
 * LICENSE.txt file.
 */
package org.mule.module.pgp;

import static org.junit.Assert.assertEquals;
import static org.junit.Assert.assertNotNull;
import org.mule.api.ExceptionPayload;
import org.mule.api.MuleMessage;
import org.mule.api.client.MuleClient;
import org.mule.api.config.MuleProperties;
import org.mule.tck.junit4.FunctionalTestCase;
import org.mule.util.IOUtils;

import java.io.FileInputStream;
import java.io.IOException;
import java.net.URL;
import java.util.HashMap;
import java.util.Map;

import org.junit.Test;
<<<<<<< HEAD

public class PGPSecurityFilterTestCase extends FunctionalTestCase
=======
import org.junit.runners.Parameterized.Parameters;

public class PGPSecurityFilterTestCase extends AbstractServiceAndFlowTestCase
>>>>>>> db5d391b
{
    protected static final String TARGET = "/encrypted.txt";
    protected static final String MESSAGE_EXCEPTION = "Crypto Failure";


    @Override
    protected String getConfigFile()
    {
        return "test-pgp-encrypt-config-flow.xml";
    }

    @Override
    protected boolean isDisabledInThisEnvironment()
    {
        return (AbstractEncryptionStrategyTestCase.isCryptographyExtensionInstalled() == false);
    }

    @Test
    public void testAuthenticationAuthorised() throws Exception
    {
        MuleClient client = muleContext.getClient();

        byte[] msg = loadEncryptedMessage();
        Map<String, Object> props = createMessageProperties();

        client.dispatch("vm://echo", new String(msg), props);

        MuleMessage message = client.request("vm://output", RECEIVE_TIMEOUT);
        assertEquals("This is a test message.\r\nThis is another line.\r\n", message.getPayloadAsString());
    }

    @Test
    public void testAuthenticationNotAuthorised() throws Exception
    {
        Map<String, Object> props = createMessageProperties();
        MuleMessage reply = muleContext.getClient().send("vm://echo", "An unsigned message", props);
        assertNotNull(reply.getExceptionPayload());
        ExceptionPayload excPayload = reply.getExceptionPayload();
        assertEquals(MESSAGE_EXCEPTION, excPayload.getMessage());
    }

    private byte[] loadEncryptedMessage() throws IOException
    {
        URL url = Thread.currentThread().getContextClassLoader().getResource("./encrypted-compressed-signed.asc");

        FileInputStream in = new FileInputStream(url.getFile());
        byte[] msg = IOUtils.toByteArray(in);
        in.close();

        return msg;
    }

    private Map<String, Object> createMessageProperties()
    {
        Map<String, Object> props = new HashMap<String, Object>();
        props.put("TARGET_FILE", TARGET);
        props.put(MuleProperties.MULE_USER_PROPERTY, "Mule server <mule_server@mule.com>");
        return props;
    }
}<|MERGE_RESOLUTION|>--- conflicted
+++ resolved
@@ -22,14 +22,8 @@
 import java.util.Map;
 
 import org.junit.Test;
-<<<<<<< HEAD
 
 public class PGPSecurityFilterTestCase extends FunctionalTestCase
-=======
-import org.junit.runners.Parameterized.Parameters;
-
-public class PGPSecurityFilterTestCase extends AbstractServiceAndFlowTestCase
->>>>>>> db5d391b
 {
     protected static final String TARGET = "/encrypted.txt";
     protected static final String MESSAGE_EXCEPTION = "Crypto Failure";

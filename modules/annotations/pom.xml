<?xml version="1.0" encoding="utf-8"?>
<project xmlns="http://maven.apache.org/POM/4.0.0"
         xmlns:xsi="http://www.w3.org/2001/XMLSchema-instance"
         xsi:schemaLocation="http://maven.apache.org/POM/4.0.0 http://maven.apache.org/maven-v4_0_0.xsd">
    <modelVersion>4.0.0</modelVersion>
    <parent>
        <groupId>org.mule.modules</groupId>
        <artifactId>mule-modules</artifactId>
<<<<<<< HEAD
        <version>4.0-SNAPSHOT</version>
=======
        <version>3.8.0-SNAPSHOT</version>
>>>>>>> 11474881
    </parent>
    <groupId>org.mule.modules</groupId>
    <artifactId>mule-module-annotations</artifactId>
    <name>Annotations</name>
    <packaging>jar</packaging>
    <description>Annotations for configuring Mule at various levels such as services, entry points, transformers and
        expressions.
    </description>

    <properties>
        <skipExportTests>false</skipExportTests>
    </properties>

    <dependencies>
        <!-- Mule Dependencies -->
        <dependency>
            <groupId>org.mule</groupId>
            <artifactId>mule-core</artifactId>
            <version>${project.version}</version>
        </dependency>
        <dependency>
            <groupId>cglib</groupId>
            <artifactId>cglib-nodep</artifactId>
            <version>${cglibVersion}</version>
        </dependency>

        <!-- Test Dependencies -->
        <dependency>
            <groupId>org.mule</groupId>
            <artifactId>mule-core</artifactId>
            <version>${project.version}</version>
            <type>test-jar</type>
            <scope>test</scope>
        </dependency>
        <dependency>
            <groupId>junit</groupId>
            <artifactId>junit</artifactId>
            <scope>test</scope>
        </dependency>
        <dependency>
            <groupId>org.hamcrest</groupId>
            <artifactId>hamcrest-library</artifactId>
            <scope>test</scope>
        </dependency>
    </dependencies>
</project><|MERGE_RESOLUTION|>--- conflicted
+++ resolved
@@ -6,11 +6,7 @@
     <parent>
         <groupId>org.mule.modules</groupId>
         <artifactId>mule-modules</artifactId>
-<<<<<<< HEAD
         <version>4.0-SNAPSHOT</version>
-=======
-        <version>3.8.0-SNAPSHOT</version>
->>>>>>> 11474881
     </parent>
     <groupId>org.mule.modules</groupId>
     <artifactId>mule-module-annotations</artifactId>

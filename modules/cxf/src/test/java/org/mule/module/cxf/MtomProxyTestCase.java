/*
 * Copyright (c) MuleSoft, Inc.  All rights reserved.  http://www.mulesoft.com
 * The software in this package is published under the terms of the CPAL v1.0
 * license, a copy of which has been included with this distribution in the
 * LICENSE.txt file.
 */
package org.mule.module.cxf;

import org.junit.Ignore;

@Ignore("Broken on removing services")
public class MtomProxyTestCase extends MtomTestCase
{

    @Override
    protected String getConfigFile()
    {
        return "mtom-proxy-conf.xml";
    }
<<<<<<< HEAD
=======

    @Parameters
    public static Collection<Object[]> parameters()
    {
        return Arrays.asList(new Object[][]{            
            {ConfigVariant.FLOW, "mtom-proxy-conf.xml"},
            {ConfigVariant.FLOW, "mtom-proxy-conf-httpn.xml"}
        });
    }          
>>>>>>> 11474881
}
<|MERGE_RESOLUTION|>--- conflicted
+++ resolved
@@ -15,18 +15,6 @@
     @Override
     protected String getConfigFile()
     {
-        return "mtom-proxy-conf.xml";
+        return "mtom-proxy-conf-httpn.xml";
     }
-<<<<<<< HEAD
-=======
-
-    @Parameters
-    public static Collection<Object[]> parameters()
-    {
-        return Arrays.asList(new Object[][]{            
-            {ConfigVariant.FLOW, "mtom-proxy-conf.xml"},
-            {ConfigVariant.FLOW, "mtom-proxy-conf-httpn.xml"}
-        });
-    }          
->>>>>>> 11474881
 }

/*
 * Copyright (c) MuleSoft, Inc.  All rights reserved.  http://www.mulesoft.com
 * The software in this package is published under the terms of the CPAL v1.0
 * license, a copy of which has been included with this distribution in the
 * LICENSE.txt file.
 */
package org.mule.module.cxf;

import static org.junit.Assert.assertTrue;
<<<<<<< HEAD
import org.mule.api.MuleMessage;
import org.mule.api.client.MuleClient;
import org.mule.tck.junit4.FunctionalTestCase;
=======
import static org.mule.module.http.api.client.HttpRequestOptionsBuilder.newOptions;
import org.mule.api.MuleMessage;
import org.mule.api.client.MuleClient;
import org.mule.module.http.api.HttpConstants;
import org.mule.module.http.api.client.HttpRequestOptions;
import org.mule.tck.AbstractServiceAndFlowTestCase;
>>>>>>> 11474881
import org.mule.tck.junit4.rule.DynamicPort;

import org.junit.Rule;
import org.junit.Test;
<<<<<<< HEAD

public class ProxySoapVersionTestCase extends FunctionalTestCase
=======
import org.junit.runners.Parameterized;

public class ProxySoapVersionTestCase extends AbstractServiceAndFlowTestCase
>>>>>>> 11474881
{
    private static final HttpRequestOptions HTTP_REQUEST_OPTIONS = newOptions().method(HttpConstants.Methods.POST.name()).disableStatusCodeValidation().build();

    String doGoogleSearch = "<urn:doGoogleSearch xmlns:xsi=\"http://www.w3.org/2001/XMLSchema-instance\" xmlns:xsd=\"http://www.w3.org/2001/XMLSchema\" xmlns:urn=\"urn:GoogleSearch\">";

    // Message using Soap 1.2 version
    String msgWithComment = "<soap12:Envelope xmlns:soap12=\"http://www.w3.org/2003/05/soap-envelope\">"
        + "<!-- comment 1 -->"
        + "<soap12:Header>"
        + "<!-- comment 2 -->"
        + "</soap12:Header>"
        + "<!-- comment 3 -->"
        + "<soap12:Body>"
        + "<!-- comment 4 -->"
        + doGoogleSearch
        + "<!-- this comment breaks it -->"
        + "<key>1</key>"
        + "<!-- comment 5 -->"
        + "<q>a</q>"
        + "<start>0</start>"
        + "<maxResults>1</maxResults>"
        + "<filter>false</filter>"
        + "<restrict>a</restrict>"
        + "<safeSearch>true</safeSearch>"
        + "<lr>a</lr>"
        + "<ie>b</ie>"
        + "<oe>c</oe>"
        + "</urn:doGoogleSearch>"
        + "<!-- comment 6 -->"
        + "</soap12:Body>"
        + "<!-- comment 7 -->"
        + "</soap12:Envelope>";

    @Rule
    public DynamicPort dynamicPort = new DynamicPort("port1");

    @Override
    protected String getConfigFile()
    {
<<<<<<< HEAD
        return "proxy-soap-version-conf-flow.xml";
=======
        return Arrays.asList(new Object[][] {
                {AbstractServiceAndFlowTestCase.ConfigVariant.SERVICE, "proxy-soap-version-conf-service.xml"},
                {AbstractServiceAndFlowTestCase.ConfigVariant.FLOW, "proxy-soap-version-conf-flow.xml"},
                {AbstractServiceAndFlowTestCase.ConfigVariant.FLOW, "proxy-soap-version-conf-flow-httpn.xml"}
        });
>>>>>>> 11474881
    }

    @Test
    public void testProxyWithCommentInRequest() throws Exception
    {
        MuleClient client = muleContext.getClient();
        MuleMessage result = client.send("http://localhost:" + dynamicPort.getNumber() + "/services/proxy-soap-version", getTestMuleMessage(msgWithComment), HTTP_REQUEST_OPTIONS);
        String resString = result.getPayloadAsString();
        assertTrue(resString.contains(doGoogleSearch));
    }
}<|MERGE_RESOLUTION|>--- conflicted
+++ resolved
@@ -7,30 +7,18 @@
 package org.mule.module.cxf;
 
 import static org.junit.Assert.assertTrue;
-<<<<<<< HEAD
+import static org.mule.module.http.api.client.HttpRequestOptionsBuilder.newOptions;
 import org.mule.api.MuleMessage;
 import org.mule.api.client.MuleClient;
 import org.mule.tck.junit4.FunctionalTestCase;
-=======
-import static org.mule.module.http.api.client.HttpRequestOptionsBuilder.newOptions;
-import org.mule.api.MuleMessage;
-import org.mule.api.client.MuleClient;
 import org.mule.module.http.api.HttpConstants;
 import org.mule.module.http.api.client.HttpRequestOptions;
-import org.mule.tck.AbstractServiceAndFlowTestCase;
->>>>>>> 11474881
 import org.mule.tck.junit4.rule.DynamicPort;
 
 import org.junit.Rule;
 import org.junit.Test;
-<<<<<<< HEAD
 
 public class ProxySoapVersionTestCase extends FunctionalTestCase
-=======
-import org.junit.runners.Parameterized;
-
-public class ProxySoapVersionTestCase extends AbstractServiceAndFlowTestCase
->>>>>>> 11474881
 {
     private static final HttpRequestOptions HTTP_REQUEST_OPTIONS = newOptions().method(HttpConstants.Methods.POST.name()).disableStatusCodeValidation().build();
 
@@ -70,15 +58,7 @@
     @Override
     protected String getConfigFile()
     {
-<<<<<<< HEAD
-        return "proxy-soap-version-conf-flow.xml";
-=======
-        return Arrays.asList(new Object[][] {
-                {AbstractServiceAndFlowTestCase.ConfigVariant.SERVICE, "proxy-soap-version-conf-service.xml"},
-                {AbstractServiceAndFlowTestCase.ConfigVariant.FLOW, "proxy-soap-version-conf-flow.xml"},
-                {AbstractServiceAndFlowTestCase.ConfigVariant.FLOW, "proxy-soap-version-conf-flow-httpn.xml"}
-        });
->>>>>>> 11474881
+        return "proxy-soap-version-conf-flow-httpn.xml";
     }
 
     @Test

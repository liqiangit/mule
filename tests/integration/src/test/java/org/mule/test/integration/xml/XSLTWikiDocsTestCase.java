--- conflicted
+++ resolved
@@ -11,13 +11,7 @@
 import static org.junit.Assert.assertTrue;
 import org.mule.api.MuleMessage;
 import org.mule.api.client.MuleClient;
-<<<<<<< HEAD
 import org.mule.tck.junit4.FunctionalTestCase;
-import org.mule.tck.junit4.rule.ForceXalanTransformerFactory;
-import org.mule.tck.junit4.rule.SystemProperty;
-=======
-import org.mule.tck.AbstractServiceAndFlowTestCase;
->>>>>>> 368677ba
 import org.mule.util.IOUtils;
 
 import java.util.HashMap;
@@ -29,24 +23,8 @@
 public class XSLTWikiDocsTestCase extends FunctionalTestCase
 {
 
-<<<<<<< HEAD
-    @Rule
-    public SystemProperty useXalan = new ForceXalanTransformerFactory();
-
     @Override
     protected String getConfigFile()
-=======
-    @Parameters
-    public static Collection<Object[]> parameters()
-    {
-        return Arrays.asList(new Object[][]{
-            {ConfigVariant.SERVICE, "org/mule/test/integration/xml/xslt-functional-test-service.xml"},
-            {ConfigVariant.FLOW, "org/mule/test/integration/xml/xslt-functional-test-flow.xml"}
-        });
-    }
-
-    public XSLTWikiDocsTestCase(ConfigVariant variant, String configResources)
->>>>>>> 368677ba
     {
         return "org/mule/test/integration/xml/xslt-functional-test-flow.xml";
     }
